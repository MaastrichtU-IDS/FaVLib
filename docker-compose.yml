--- conflicted
+++ resolved
@@ -21,11 +21,7 @@
       - d2s-network
 
   favlib:
-<<<<<<< HEAD
     image: umids/favlib
-=======
-  image: maastrichtuids/favlib
->>>>>>> 1bb408ce
     environment:
       - ABS_PATH
     volumes:
